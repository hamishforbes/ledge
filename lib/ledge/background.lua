local require = require
local math_ceil = math.ceil
local qless = require("resty.qless")

local _M = {
<<<<<<< HEAD
    _VERSION = "2.0.4",
=======
    _VERSION = "2.1.0",
>>>>>>> 7892dcaa
}

local function put_background_job( queue, klass, data, options)
    local q = qless.new({
        get_redis_client = require("ledge").create_qless_connection
    })

    -- If we've been specified a jid (i.e. a non random jid), putting this
    -- job will overwrite any existing job with the same jid.
    -- We test for a "running" state, and if so we silently drop this job.
    if options.jid then
        local existing = q.jobs:get(options.jid)

        if existing and existing.state == "running" then
            return nil, "Job with the same jid is currently running"
        end
    end

    -- Put the job
    local res, err = q.queues[queue]:put(klass, data, options)

    q:redis_close()

    if res then
        return {
            jid = res,
            klass = klass,
            options = options,
        }
    else
        return res, err
    end
end
_M.put_background_job = put_background_job


-- Calculate when to GC an entity based on its size and the minimum download
-- rate setting, plus 1 second of arbitrary latency for good measure.
local function gc_wait(entity_size, minimum_download_rate)
    local dl_rate_Bps = minimum_download_rate * 128
    return math_ceil((entity_size / dl_rate_Bps)) + 1
end
_M.gc_wait = gc_wait


return _M<|MERGE_RESOLUTION|>--- conflicted
+++ resolved
@@ -3,11 +3,7 @@
 local qless = require("resty.qless")
 
 local _M = {
-<<<<<<< HEAD
-    _VERSION = "2.0.4",
-=======
     _VERSION = "2.1.0",
->>>>>>> 7892dcaa
 }
 
 local function put_background_job( queue, klass, data, options)
