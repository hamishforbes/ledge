local h_util = require "ledge.header_util"
local http_headers = require "resty.http_headers"
local util = require "ledge.util"

local pairs, ipairs, setmetatable, tonumber, unpack =
    pairs, ipairs, setmetatable, tonumber, unpack

local tbl_getn = table.getn
local tbl_insert = table.insert
local tbl_concat = table.concat

local str_lower = string.lower
local str_gsub = string.gsub
local str_find = string.find
local str_sub = string.sub
local str_rep = string.rep
local str_randomhex = util.string.randomhex
local str_split = util.string.split

local ngx_null = ngx.null
local ngx_log = ngx.log
local ngx_ERR = ngx.ERR
local ngx_DEBUG = ngx.DEBUG
local ngx_re_gmatch = ngx.re.gmatch
local ngx_re_match = ngx.re.match
local ngx_parse_http_time = ngx.parse_http_time
local ngx_http_time = ngx.http_time
local ngx_time = ngx.time
local ngx_req_get_headers = ngx.req.get_headers
local ngx_re_find = ngx.re.find

<<<<<<< HEAD
=======
local _M = {
    _VERSION = '1.28.4'
}
>>>>>>> 3056684e

local NOCACHE_HEADERS = {
    ["Pragma"] = { "no-cache" },
    ["Cache-Control"] = {
        "no-cache",
        "no-store",
        "private",
    }
}


-- Const functions
local _empty_body_reader = function() return nil end


local _M = {
    _VERSION = '1.28.3',
    DEBUG = false,
}

local mt = {
    __index = _M,
    __newindex = function() error("module fields are read only", 2) end,
    __metatable = false,
}


function _M.new(ctx, key_chain)
    if type(ctx) ~= "table" then
        error("ctx table expected, got " .. type(ctx), 2)
    end

    if type(key_chain) ~= "table" then
        error("key_chain table expected, got " .. type(key_chain), 2)
    end

    return setmetatable({
        ctx = ctx,  -- Request context
        key_chain = key_chain,  -- Cache key chain
        conn = {},  -- httpc instance

        uri = "",
        status = 0,
        header = http_headers.new(),

        -- stored metadata
        size = 0,
        remaining_ttl = 0,
        has_esi = false,
        esi_scanned = false,

        -- body
        entity_id = "",
        body_reader = _empty_body_reader,

        -- runtime metadata (not persisted)
        length = 0,  -- If Content-Length is present
        has_body = false,  -- From lua-resty-http has_body
    }, mt)
end


-- Setter for a fixed body string (not streamed)
function _M.set_body(self, body_string)
    local sent = false
    self.body_reader = function()
        if not sent then
            sent = true
            return body_string
        else
            return nil
        end
    end
end


function _M.filter_body_reader(self, filter_name, filter)
    if _M.DEBUG then
        -- Keep track of the filters by name, just for debugging
        local filters = self.ctx.body_filters
        if not filters then filters = {} end

        ngx_log(ngx_DEBUG,
            filter_name, "(",
            tbl_concat(filters, "("), "" , str_rep(")", #filters - 1)
            , ")"
        )

        tbl_insert(filters, 1, filter_name)
        self.ctx.body_filters = filters
    end

    self.body_reader = filter
end


function _M.is_cacheable(self)
    -- Never cache partial content
    local status = self.status
    if status == 206 or status == 416 then
        return false
    end

    for k,v in pairs(NOCACHE_HEADERS) do
        for i,h in ipairs(v) do
            if self.header[k] and self.header[k] == h then
                return false
            end
        end
    end

    if self:ttl() > 0 then
        return true
    else
        return false
    end
end


-- Calculates the TTL from response headers.
-- Header precedence is Cache-Control: s-maxage=NUM, Cache-Control: max-age=NUM
-- and finally Expires: HTTP_TIMESTRING.
function _M.ttl(self)
    local cc = self.header["Cache-Control"]
    if cc then
        if type(cc) == "table" then
            cc = tbl_concat(cc, ", ")
        end
        local max_ages = {}
        for max_age in ngx_re_gmatch(cc, [[(s-maxage|max-age)=(\d+)]], "ijo") do
            max_ages[max_age[1]] = max_age[2]
        end

        if max_ages["s-maxage"] then
            return tonumber(max_ages["s-maxage"])
        elseif max_ages["max-age"] then
            return tonumber(max_ages["max-age"])
        end
    end

    -- Fall back to Expires.
    local expires = self.header["Expires"]
    if expires then
        -- If there are multiple, last one wins
        if type(expires) == "table" then
            expires = expires[#expires]
        end

        local time = ngx_parse_http_time(tostring(expires))
        if time then return time - ngx_time() end
    end

    return 0
end


function _M.has_expired(self)
    return self.remaining_ttl <= 0
end


function _M.read(self)
    local redis = self.ctx.redis
    local key_chain = self.key_chain

    -- Read main metdata
    local cache_parts, err = redis:hgetall(key_chain.main)
    if not cache_parts or cache_parts == ngx_null then
        if err then
            return nil, err
        else
            return nil
        end
    end

    -- No cache entry for this key
    local cache_parts_len = #cache_parts
    if not cache_parts_len then
        ngx_log(ngx_ERR, "live entity has no data")
        return nil
    end

    local ttl = nil
    local time_in_cache = 0
    local time_since_generated = 0

    -- The Redis replies is a sequence of messages, so we iterate over pairs
    -- to get hash key/values.
    for i = 1, cache_parts_len, 2 do
        if cache_parts[i] == "uri" then
            self.uri = cache_parts[i + 1]

        elseif cache_parts[i] == "status" then
            self.status = tonumber(cache_parts[i + 1])

        elseif cache_parts[i] == "entity" then
            self.entity_id = cache_parts[i + 1]

        elseif cache_parts[i] == "expires" then
            self.remaining_ttl = tonumber(cache_parts[i + 1]) - ngx_time()

        elseif cache_parts[i] == "saved_ts" then
            time_in_cache = ngx_time() - tonumber(cache_parts[i + 1])

        elseif cache_parts[i] == "generated_ts" then
            time_since_generated = ngx_time() - tonumber(cache_parts[i + 1])

        elseif cache_parts[i] == "has_esi" then
           self.has_esi = cache_parts[i + 1]

        elseif cache_parts[i] == "esi_scanned" then
            local scanned = cache_parts[i + 1]
            if scanned == "false" then
                self.esi_scanned = false
            else
                self.esi_scanned = true
            end

        elseif cache_parts[i] == "size" then
            self.size = tonumber(cache_parts[i + 1])
        end
    end

    -- Read headers
    local headers, err = redis:hgetall(key_chain.headers)
    if not headers or headers == ngx_null then
        if err then
            return nil, err
        else
            return nil
        end
    end

    local headers_len = tbl_getn(headers)
    if headers_len == 0 then
        return nil  -- "headers appear evicted"
    end

    for i = 1, headers_len, 2 do
        local header = headers[i]
        if str_find(header, ":") then
            -- We have multiple headers with the same field name
            local index, key = unpack(str_split(header, ":"))
            if not self.header[key] then
                self.header[key] = {}
            end
            tbl_insert(self.header[key], headers[i + 1])
        else
            self.header[header] = headers[i + 1]
        end
    end

    -- Calculate the Age header
    if self.header["Age"] then
        -- We have end-to-end Age headers, add our time_in_cache.
        self.header["Age"] = tonumber(self.header["Age"]) + time_in_cache
    elseif self.header["Date"] then
        -- We have no advertised Age, use the generated timestamp.
        self.header["Age"] = time_since_generated
    end

    -- "touch" other keys not needed for read, so that they are
    -- less likely to be unfairly evicted ahead of time
    -- TODO: From Redis 3.2.1 this can be one TOUCH command
    local _ = redis:hlen(key_chain.reval_params)
    local _ = redis:hlen(key_chain.reval_req_headers)
    if self.size > 0 then
        local entities, err = redis:scard(key_chain.entities)
        if not entities or entities == ngx_null then
            return nil, "could not read entities set: " .. err
        elseif entities == 0 then
            return nil, "entities set is empty"
        end
    end

    return true
end


-- Takes headers from a HTTP response and returns a flat table of cacheable
-- header entries formatted for Redis.
local function prepare_cacheable_headers(headers)
    -- Don't cache any headers marked as
    -- Cache-Control: (no-cache|no-store|private)="header".
    local uncacheable_headers = {}
    local cc = headers["Cache-Control"]
    if cc then
        if type(cc) == "table" then cc = tbl_concat(cc, ", ") end
        cc = str_lower(cc)
        if str_find(cc, "=", 1, true) then
            local pattern = '(?:no-cache|private)="?([0-9a-z-]+)"?'
            local re_ctx = {}
            repeat
                local from, to, err = ngx_re_find(cc, pattern, "jo", re_ctx, 1)
                if from then
                    uncacheable_headers[str_sub(cc, from, to)] = true
                end
            until not from
        end
    end

    -- Turn the headers into a flat list of pairs for the Redis query.
    local h = {}
    for header,header_value in pairs(headers) do
        if not uncacheable_headers[str_lower(header)] then
            if type(header_value) == 'table' then
                -- Multiple headers are represented as a table of values
                local header_value_len = tbl_getn(header_value)
                for i = 1, header_value_len do
                    tbl_insert(h, i..':'..header)
                    tbl_insert(h, header_value[i])
                end
            else
                tbl_insert(h, header)
                tbl_insert(h, header_value)
            end
        end
    end

    return h
end


function _M.save(self, keep_cache_for)
    -- Create a new entity id
    self.entity_id = str_randomhex(32)

    local ttl = self:ttl()
    local time = ngx_time()

    local redis = self.ctx.redis
    local key_chain = self.key_chain
    local ok, err = redis:hmset(key_chain.main,
        "entity",       self.entity_id,
        "status",       self.status,
        "uri",          self.uri,
        "expires",      ttl + time,
        "generated_ts", ngx_parse_http_time(self.header["Date"]),
        "saved_ts",     time,
        "esi_scanned",  tostring(self.esi_scanned)  -- from bool
    )
    if not ok then ngx_log(ngx_ERR, err) end

    local h = prepare_cacheable_headers(self.header)

    ok, err = redis:del(key_chain.headers)
    if not ok then ngx_log(ngx_ERR, err) end

    ok, err = redis:hmset(key_chain.headers, unpack(h))
    if not ok then ngx_log(ngx_ERR, err) end

    -- Mark the keys as eventually volatile (the body is set by the body writer)
    local keep_cache_for = ttl + tonumber(keep_cache_for)

    ok, err = redis:expire(key_chain.main, keep_cache_for)
    if not ok then ngx_log(ngx_ERR, err) end

    ok, err = redis:expire(key_chain.headers, keep_cache_for)
    if not ok then ngx_log(ngx_ERR, err) end

    local ok, err = redis:sadd(key_chain.entities, self.entity_id)
    if not ok then
        ngx_log(ngx_ERR, "error adding entity to set: ", err)
    end

    ok, err = redis:expire(key_chain.entities, keep_cache_for)
    if not ok then ngx_log(ngx_ERR, err) end

    return true
end


function _M.set_and_save(self, field, value)
    local redis = self.ctx.redis
    local ok, err = redis:hset(self.key_chain.main, field, tostring(value))
    if not ok then ngx_log(ngx_ERR, err) end
    return ok
end


return _M<|MERGE_RESOLUTION|>--- conflicted
+++ resolved
@@ -29,12 +29,6 @@
 local ngx_req_get_headers = ngx.req.get_headers
 local ngx_re_find = ngx.re.find
 
-<<<<<<< HEAD
-=======
-local _M = {
-    _VERSION = '1.28.4'
-}
->>>>>>> 3056684e
 
 local NOCACHE_HEADERS = {
     ["Pragma"] = { "no-cache" },
@@ -51,7 +45,7 @@
 
 
 local _M = {
-    _VERSION = '1.28.3',
+    _VERSION = '1.28.4',
     DEBUG = false,
 }
 
