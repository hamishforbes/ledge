--- conflicted
+++ resolved
@@ -6,16 +6,7 @@
 local rawset = rawset
 local rawget = rawget
 local tonumber = tonumber
-<<<<<<< HEAD
-local error = error
-local type = type
-local ngx = ngx
 local tbl_concat = table.concat
-
-module(...)
-
-_VERSION = '0.2'
-=======
 local str_lower = string.lower
 local str_gsub = string.gsub
 local ngx_re_gmatch = ngx.re.gmatch
@@ -29,7 +20,6 @@
 local _M = {
     _VERSION = '0.3'
 }
->>>>>>> 2578b6d3
 
 local mt = { 
     __index = _M,
@@ -116,11 +106,7 @@
             cc = tbl_concat(cc, ", ")
         end
         local max_ages = {}
-<<<<<<< HEAD
-        for max_age in ngx.re.gmatch(cc,
-=======
         for max_age in ngx_re_gmatch(self.header["Cache-Control"], 
->>>>>>> 2578b6d3
             "(s\\-maxage|max\\-age)=(\\d+)", 
             "io") do
             max_ages[max_age[1]] = max_age[2]
