--- conflicted
+++ resolved
@@ -166,11 +166,7 @@
 
 
 local _M = {
-<<<<<<< HEAD
-    _VERSION = '1.25.3',
-=======
     _VERSION = '1.25.8',
->>>>>>> 50db38d1
 
     ORIGIN_MODE_BYPASS = 1, -- Never go to the origin, serve from cache or 503.
     ORIGIN_MODE_AVOID  = 2, -- Avoid the origin, serve from cache where possible.
