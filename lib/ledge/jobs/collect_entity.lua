local tostring = tostring
local ngx_null = ngx.null

local create_storage_connection = require("ledge").create_storage_connection


local _M = {
<<<<<<< HEAD
    _VERSION = "2.0.4",
=======
    _VERSION = "2.1.0",
>>>>>>> 7892dcaa
}


-- Cleans up expired items and keeps track of memory usage.
function _M.perform(job)
    local storage, err = create_storage_connection(
        job.data.storage_driver,
        job.data.storage_driver_config
    )

    if not storage then
        return nil, "job-error", "could not connect to storage driver: "..tostring(err)
    end

    local ok, err = storage:delete(job.data.entity_id)
    storage:close()

    if ok == nil or ok == ngx_null then
        return nil, "job-error", tostring(err)
    end
end


return _M<|MERGE_RESOLUTION|>--- conflicted
+++ resolved
@@ -5,11 +5,7 @@
 
 
 local _M = {
-<<<<<<< HEAD
-    _VERSION = "2.0.4",
-=======
     _VERSION = "2.1.0",
->>>>>>> 7892dcaa
 }
 
 
