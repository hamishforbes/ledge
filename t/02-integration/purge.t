use Test::Nginx::Socket 'no_plan';
use Cwd qw(cwd);

my $pwd = cwd();

$ENV{TEST_NGINX_PORT} |= 1984;
$ENV{TEST_LEDGE_REDIS_DATABASE} |= 2;
$ENV{TEST_LEDGE_REDIS_QLESS_DATABASE} |= 3;
$ENV{TEST_COVERAGE} ||= 0;

our $HttpConfig = qq{
lua_package_path "./lib/?.lua;../lua-resty-redis-connector/lib/?.lua;../lua-resty-qless/lib/?.lua;../lua-resty-http/lib/?.lua;../lua-ffi-zlib/lib/?.lua;;";

lua_shared_dict ledge_test 1m;

init_by_lua_block {
    if $ENV{TEST_COVERAGE} == 1 then
        require("luacov.runner").init()
    end

    require("ledge").configure({
        redis_connector_params = {
            db = $ENV{TEST_LEDGE_REDIS_DATABASE},
        },
        qless_db = $ENV{TEST_LEDGE_REDIS_QLESS_DATABASE},
    })

    require("ledge").set_handler_defaults({
        upstream_host = "127.0.0.1",
        upstream_port = $ENV{TEST_NGINX_PORT},
        storage_driver_config = {
            redis_connector_params = {
                db = $ENV{TEST_LEDGE_REDIS_DATABASE},
            },
        }
    })

    function format_json(json, prefix)
        local decode = require("cjson").decode
        if type(json) == "string" then
            local ok
            ok, json = pcall(decode, json)
            if not ok then return "" end
        end
        local keys = {}
        for k, v in pairs(json) do
            table.insert(keys, k)
        end
        table.sort(keys)

        local fmt = "%s: %s\\n"
        local out = ""
        for i, k in ipairs(keys) do
            key = k
            if prefix then
                key = prefix.."."..k
            end
            if type(json[k]) == "table" then
                out = out .. format_json(json[k], key)
            else
                out = out .. fmt:format(key, json[k])
            end
        end
        return out
    end
}

init_worker_by_lua_block {
    require("ledge").create_worker():run()
}

};

no_long_string();
no_diff();
run_tests();


__DATA__
=== TEST 1: Prime cache for subsequent tests
--- http_config eval: $::HttpConfig
--- config
location /purge_cached_prx {
    rewrite ^(.*)_prx$ $1 break;
    content_by_lua_block {
        require("ledge").create_handler():run()
    }
}
location /purge_cached {
    content_by_lua_block {
        ngx.header["Cache-Control"] = "max-age=3600"
        ngx.say("TEST 1")
    }
}
--- request
GET /purge_cached_prx
--- no_error_log
[error]
--- response_body
TEST 1


=== TEST 2: Purge cache
--- http_config eval: $::HttpConfig
--- config
location /purge_cached {
    content_by_lua_block {
        require("ledge").create_handler():run()
    }
    body_filter_by_lua_block {
        ngx.arg[1] = format_json(ngx.arg[1])
        ngx.arg[2] = true
    }
}

--- request eval
["PURGE /purge_cached", "PURGE /purge_cached"]
--- no_error_log
[error]
--- response_body eval
[
'purge_mode: invalidate
result: purged
',
'purge_mode: invalidate
result: already expired
']
--- error_code eval
[200, 404]


=== TEST 3: Cache has been purged
--- http_config eval: $::HttpConfig
--- config
location /purge_cached_prx {
    rewrite ^(.*)_prx$ $1 break;
    content_by_lua_block {
        require("ledge").create_handler():run()
    }
}
location /purge_cached {
    content_by_lua_block {
        ngx.header["Cache-Control"] = "max-age=3600"
        ngx.say("TEST 3")
    }
}
--- request
GET /purge_cached_prx
--- no_error_log
[error]
--- response_body
TEST 3


=== TEST 4: Purge on unknown key returns 404
--- http_config eval: $::HttpConfig
--- config
location /foobar {
    content_by_lua_block {
        require("ledge").create_handler():run()
    }
    body_filter_by_lua_block {
        ngx.arg[1] = format_json(ngx.arg[1])
        ngx.arg[2] = true
    }
}

--- request
PURGE /foobar
--- no_error_log
[error]
--- response_body
purge_mode: invalidate
result: nothing to purge

--- error_code: 404


=== TEST 5a: Prime another key with args
--- http_config eval: $::HttpConfig
--- config
location /purge_cached_prx {
    rewrite ^(.*)_prx$ $1 break;
    content_by_lua_block {
        local handler = require("ledge").create_handler({
            keep_cache_for = 0,
        }):run()
    }
}
location /purge_cached {
    content_by_lua_block {
        ngx.header["Cache-Control"] = "max-age=3600"
        ngx.say("TEST 5")
    }
}
--- request
GET /purge_cached_prx?t=1
--- no_error_log
[error]
--- response_body
TEST 5


=== TEST 5b: Wildcard Purge
--- http_config eval: $::HttpConfig
--- config
location /purge_cached {
    content_by_lua_block {
        require("ledge").create_handler():run()
    }
    body_filter_by_lua_block {
        ngx.arg[1] = format_json(ngx.arg[1])
        ngx.arg[2] = true
    }
}
--- request
PURGE /purge_cached*
--- wait: 1
--- no_error_log
[error]
--- response_body_like
purge_mode: invalidate
qless_jobs.1.jid: [a-f0-9]{32}
qless_jobs.1.klass: ledge.jobs.purge
qless_jobs.1.options.jid: [a-f0-9]{32}
qless_jobs.1.options.priority: 5
qless_jobs.1.options.tags.1: purge
result: scheduled
--- error_code: 200


=== TEST 5c: Cache has been purged with args
--- http_config eval: $::HttpConfig
--- config
location /purge_cached_prx {
    rewrite ^(.*)_prx$ $1 break;
    content_by_lua_block {
        require("ledge").create_handler({
            keep_cache_for = 0,
        }):run()
    }
}
location /purge_cached {
    content_by_lua_block {
        ngx.header["Cache-Control"] = "max-age=3600"
        ngx.say("TEST 5c")
    }
}
--- request
GET /purge_cached_prx?t=1
--- no_error_log
[error]
--- response_body
TEST 5c


=== TEST 5d: Cache has been purged without args
--- http_config eval: $::HttpConfig
--- config
location /purge_cached_prx {
    rewrite ^(.*)_prx$ $1 break;
    content_by_lua_block {
        require("ledge").create_handler({
            keep_cache_for = 0,
        }):run()
    }
}
location /purge_cached {
    content_by_lua_block {
        ngx.header["Cache-Control"] = "max-age=3600"
        ngx.say("TEST 5d")
    }
}
--- request
GET /purge_cached_prx
--- no_error_log
[error]
--- response_body
TEST 5d


=== TEST 6a: Purge everything
--- http_config eval: $::HttpConfig
--- config
location /purge_c {
    content_by_lua_block {
        require("ledge").create_handler():run()
    }
    body_filter_by_lua_block {
        ngx.arg[1] = format_json(ngx.arg[1])
        ngx.arg[2] = true
    }
}
--- request
PURGE /purge_c*
--- wait: 3
--- error_code: 200
--- response_body_like
purge_mode: invalidate
qless_jobs.1.jid: [a-f0-9]{32}
qless_jobs.1.klass: ledge.jobs.purge
qless_jobs.1.options.jid: [a-f0-9]{32}
qless_jobs.1.options.priority: 5
qless_jobs.1.options.tags.1: purge
--- no_error_log
[error]


=== TEST 6: Cache keys have been collected by Redis
--- http_config eval: $::HttpConfig
--- config
location /purge_cached {
    content_by_lua_block {
        local redis = require("ledge").create_redis_connection()
        local handler = require("ledge").create_handler()
        handler.redis = redis
        local key_chain = handler:cache_key_chain()

        local num_entities, err = redis:scard(key_chain.entities)
        ngx.say("entities: ", num_entities)
    }
}
--- request
GET /purge_cached
--- no_error_log
[error]
--- response_body
entities: 0


=== TEST 7a: Prime another key with args
--- http_config eval: $::HttpConfig
--- config
location /purge_cached_prx {
    rewrite ^(.*)_prx$ $1 break;
    content_by_lua_block {
        require("ledge").create_handler():run()
    }
}
location /purge_cached {
    content_by_lua_block {
        ngx.header["Cache-Control"] = "max-age=3600"
        ngx.say("TEST 5")
    }
}
--- request
GET /purge_cached_prx?t=1
--- no_error_log
[error]
--- response_body
TEST 5


=== TEST 7b: Wildcard Purge, mid path (no match due to args)
--- http_config eval: $::HttpConfig
--- config
location /purge_c {
    content_by_lua_block {
        require("ledge").create_handler():run()
    }
    body_filter_by_lua_block {
        ngx.arg[1] = format_json(ngx.arg[1])
        ngx.arg[2] = true
    }
}
--- request
PURGE /purge_ca*ed
--- wait: 1
--- no_error_log
[error]
--- response_body_like
purge_mode: invalidate
qless_jobs.1.jid: [a-f0-9]{32}
qless_jobs.1.klass: ledge.jobs.purge
qless_jobs.1.options.jid: [a-f0-9]{32}
qless_jobs.1.options.priority: 5
qless_jobs.1.options.tags.1: purge
result: scheduled
--- error_code: 200


=== TEST 7c: Confirm purge did nothing
--- http_config eval: $::HttpConfig
--- config
location /purge_cached_prx {
    rewrite ^(.*)_prx$ $1 break;
    content_by_lua_block {
        require("ledge").create_handler():run()
    }
}
--- request
GET /purge_cached_prx?t=1
--- no_error_log
[error]
--- response_body
TEST 5


=== TEST 8a: Prime another key - with keep_cache_for set
--- http_config eval: $::HttpConfig
--- config
location /purge_cached_8_prx {
    rewrite ^(.*)_prx$ $1 break;
    content_by_lua_block {
        require("ledge").create_handler({
            keep_cache_for = 3600,
        }):run()
    }
}
location /purge_cached_8 {
    content_by_lua_block {
        ngx.header["Cache-Control"] = "max-age=3600"
        ngx.say("TEST 8")
    }
}
--- request
GET /purge_cached_8_prx
--- no_error_log
[error]
--- response_body
TEST 8


=== TEST 8b: Wildcard Purge (200)
--- http_config eval: $::HttpConfig
--- config
location /purge_cached_8 {
    content_by_lua_block {
        require("ledge").create_handler({
            keyspace_scan_count = 1,
        }):run()
    }
    body_filter_by_lua_block {
        ngx.arg[1] = format_json(ngx.arg[1])
        ngx.arg[2] = true
    }
}
--- request
PURGE /purge_cached_8*
--- wait: 1
--- no_error_log
[error]
--- response_body_like
purge_mode: invalidate
qless_jobs.1.jid: [a-f0-9]{32}
qless_jobs.1.klass: ledge.jobs.purge
qless_jobs.1.options.jid: [a-f0-9]{32}
qless_jobs.1.options.priority: 5
qless_jobs.1.options.tags.1: purge
result: scheduled
--- error_code: 200


=== TEST 8d: Cache has been purged with args
--- http_config eval: $::HttpConfig
--- config
location /purge_cached_8_prx {
    rewrite ^(.*)_prx$ $1 break;
    content_by_lua_block {
        require("ledge").create_handler():run()
    }
}
location /purge_cached_8 {
    content_by_lua_block {
        ngx.header["Cache-Control"] = "max-age=3600"
        ngx.say("TEST 8c")
    }
}
--- request
GET /purge_cached_8_prx
--- no_error_log
[error]
--- response_body
TEST 8c
--- error_code: 200


=== TEST 9a: Prime another key
--- http_config eval: $::HttpConfig
--- config
location /purge_cached_9_prx {
    rewrite ^(.*)_prx$ $1 break;
    content_by_lua_block {
        require("ledge").create_handler({
            keep_cache_for = 3600,
        }):run()
    }
}
location /purge_cached_9 {
    content_by_lua_block {
        ngx.header["Cache-Control"] = "max-age=3600"
        ngx.say("TEST 9: ", ngx.req.get_headers()["Cookie"])
    }
}
--- more_headers
Cookie: primed
--- request
GET /purge_cached_9_prx
--- no_error_log
[error]
--- response_body
TEST 9: primed


=== TEST 9b: Purge with X-Purge: revalidate
--- http_config eval: $::HttpConfig
--- config
location /purge_cached_9_prx {
    rewrite ^(.*)_prx$ $1 break;
    content_by_lua_block {
        require("ledge").create_handler():run()
    }
    body_filter_by_lua_block {
        ngx.arg[1] = format_json(ngx.arg[1])
        ngx.arg[2] = true
    }
}
location /purge_cached_9 {
    content_by_lua_block {
        ngx.header["Cache-Control"] = "max-age=3600"
        ngx.say("TEST 9 Revalidated: ", ngx.req.get_headers()["Cookie"])
    }
}
--- more_headers
X-Purge: revalidate
--- request
PURGE /purge_cached_9_prx
--- wait: 2
--- no_error_log
[error]
--- response_body_like
purge_mode: revalidate
qless_jobs.1.jid: [a-f0-9]{32}
qless_jobs.1.klass: ledge.jobs.revalidate
qless_jobs.1.options.jid: [a-f0-9]{32}
qless_jobs.1.options.priority: 4
qless_jobs.1.options.tags.1: revalidate
result: purged
--- error_code: 200


=== TEST 9c: Confirm cache was revalidated
--- http_config eval: $::HttpConfig
--- config
location /purge_cached_9_prx {
    rewrite ^(.*)_prx$ $1 break;
    content_by_lua_block {
        require("ledge").create_handler():run()
    }
}
--- request
GET /purge_cached_9_prx
--- wait: 3
--- no_error_log
[error]
--- response_body
TEST 9 Revalidated: primed


=== TEST 10a: Prime two keys
--- http_config eval: $::HttpConfig
--- config
location /purge_cached_10_prx {
    rewrite ^(.*)_prx$ $1 break;
    content_by_lua_block {
        require("ledge").create_handler():run()
    }
}
location /purge_cached_10 {
    content_by_lua_block {
        ngx.header["Cache-Control"] = "max-age=3600"
        ngx.print("TEST 10: ", ngx.req.get_uri_args()["a"], " ", ngx.req.get_headers()["Cookie"])
    }
}
--- more_headers
Cookie: primed
--- request eval
[ "GET /purge_cached_10_prx?a=1", "GET /purge_cached_10_prx?a=2" ]
--- no_error_log
[error]
--- response_body eval
[ "TEST 10: 1 primed", "TEST 10: 2 primed" ]


=== TEST 10b: Wildcard purge with X-Purge: revalidate
--- http_config eval: $::HttpConfig
--- config
location /purge_cached_10_prx {
    rewrite ^(.*)_prx$ $1 break;
    content_by_lua_block {
        require("ledge").create_handler():run()
    }
    body_filter_by_lua_block {
        ngx.arg[1] = format_json(ngx.arg[1])
        ngx.arg[2] = true
    }
}
location /purge_cached_10 {
    rewrite ^(.*)$ $1_origin break;
    content_by_lua_block {
        local a = ngx.req.get_uri_args()["a"]
        ngx.log(ngx.DEBUG, "TEST 10 Revalidated: ", a, " ", ngx.req.get_headers()["Cookie"])
    }
}
--- more_headers
X-Purge: revalidate
--- request
PURGE /purge_cached_10_prx?*
--- wait: 2
--- no_error_log
[error]
--- response_body_like
purge_mode: revalidate
qless_jobs.1.jid: [a-f0-9]{32}
qless_jobs.1.klass: ledge.jobs.purge
qless_jobs.1.options.jid: [a-f0-9]{32}
qless_jobs.1.options.priority: 5
qless_jobs.1.options.tags.1: purge
result: scheduled
--- error_log
TEST 10 Revalidated: 1 primed
TEST 10 Revalidated: 2 primed
--- error_code: 200


=== TEST 11a: Prime a key
--- http_config eval: $::HttpConfig
--- config
location /purge_cached_11_prx {
    rewrite ^(.*)_prx$ $1 break;
    content_by_lua_block {
        require("ledge").create_handler({
            keep_cache_for = 3600,
        }):run()
    }
}
location /purge_cached_11 {
    content_by_lua_block {
        ngx.header["Cache-Control"] = "max-age=3600"
        ngx.print("TEST 11")
    }
}
--- request
GET /purge_cached_11_prx
--- no_error_log
[error]
--- response_body: TEST 11


=== TEST 11b: Purge with X-Purge: delete
--- http_config eval: $::HttpConfig
--- config
location /purge_cached_11_prx {
    rewrite ^(.*)_prx$ $1 break;
    content_by_lua_block {
        require("ledge").create_handler({
            keep_cache_for = 3600,
        }):run()
    }
    body_filter_by_lua_block {
        ngx.arg[1] = format_json(ngx.arg[1])
        ngx.arg[2] = true
    }
}
--- more_headers
X-Purge: delete
--- request
PURGE /purge_cached_11_prx
--- no_error_log
[error]
--- response_body
purge_mode: delete
result: deleted
--- error_code: 200


=== TEST 11c: Max-stale request fails as items are properly deleted
--- http_config eval: $::HttpConfig
--- config
location /purge_cached_11_prx {
    rewrite ^(.*)_prx$ $1 break;
    content_by_lua_block {
        require("ledge").create_handler({
            keep_cache_for = 3600,
        }):run()
    }
}
location /purge_cached_11 {
    content_by_lua_block {
        ngx.print("ORIGIN")
    }
}
--- more_headers
Cache-Control: max-stale=1000
--- request
GET /purge_cached_11_prx
--- response_body: ORIGIN
--- no_error_log
[error]
--- error_code: 200


=== TEST 12a: Prime two keys
--- http_config eval: $::HttpConfig
--- config
location /purge_cached_12_prx {
    rewrite ^(.*)_prx$ $1 break;
    content_by_lua_block {
        require("ledge").create_handler({
            keep_cache_for = 3600,
        }):run()
    }
}
location /purge_cached_12 {
    content_by_lua_block {
        ngx.header["Cache-Control"] = "max-age=3600"
        ngx.print("TEST 12: ", ngx.req.get_uri_args()["a"])
    }
}
--- request eval
[ "GET /purge_cached_12_prx?a=1", "GET /purge_cached_12_prx?a=2" ]
--- no_error_log
[error]
--- response_body eval
[ "TEST 12: 1", "TEST 12: 2" ]


=== TEST 12b: Wildcard purge with X-Purge: delete
--- http_config eval: $::HttpConfig
--- config
location /purge_cached_12_prx {
    rewrite ^(.*)_prx$ $1 break;
    content_by_lua_block {
        require("ledge").create_handler({
            keep_cache_for = 3600,
        }):run()
    }
    body_filter_by_lua_block {
        ngx.arg[1] = format_json(ngx.arg[1])
        ngx.arg[2] = true
    }
}
--- more_headers
X-Purge: delete
--- request
PURGE /purge_cached_12_prx?*
--- wait: 2
--- no_error_log
[error]
--- response_body_like
purge_mode: delete
qless_jobs.1.jid: [a-f0-9]{32}
qless_jobs.1.klass: ledge.jobs.purge
qless_jobs.1.options.jid: [a-f0-9]{32}
qless_jobs.1.options.priority: 5
qless_jobs.1.options.tags.1: purge
result: scheduled
--- error_code: 200


=== TEST 12c: Max-stale request fails as items are properly deleted
--- http_config eval: $::HttpConfig
--- config
location /purge_cached_12_prx {
    rewrite ^(.*)_prx$ $1 break;
    content_by_lua_block {
        require("ledge").create_handler({
            keep_cache_for = 3600,
        }):run()
    }
}
location /purge_cached_12 {
    content_by_lua_block {
        ngx.print("ORIGIN: ", ngx.req.get_uri_args()["a"])
    }
}
--- more_headers
Cache-Control: max-stale=1000
--- request eval
[ "GET /purge_cached_12_prx?a=1", "GET /purge_cached_12_prx?a=2" ]
--- no_error_log
[error]
--- response_body eval
[ "ORIGIN: 1", "ORIGIN: 2" ]


=== TEST 13a: Prime two keys and break them
--- http_config eval: $::HttpConfig
--- config
location /purge_cached_13_prx {
    rewrite ^(.*)_prx$ $1 break;
    content_by_lua_block {
        local sabotage = ngx.req.get_uri_args()["sabotage"]
        if sabotage then
            -- Set query string to match original request
            ngx.req.set_uri_args({a=1})

            local redis = require("ledge").create_redis_connection()
            local handler = require("ledge").create_handler()
            handler.redis = redis
            local key_chain = handler:cache_key_chain()

            if sabotage == "uri" then
                redis:hdel(key_chain.main, "uri")
                ngx.print("Sabotaged: uri")
            elseif sabotage == "body" then
                handler.storage = require("ledge").create_storage_connection()

                handler.storage:delete(redis:hget(key_chain.main, entity))

                ngx.print("Sabotaged: body storage")
            end
        else
            require("ledge").create_handler():run()
        end
    }
}
location /purge_cached_13 {
    content_by_lua_block {
        ngx.header["Cache-Control"] = "max-age=3600"
        ngx.print("TEST 13: ", ngx.req.get_uri_args()["a"], " ", ngx.req.get_headers()["Cookie"])
    }
}
--- more_headers
Cookie: primed
--- request eval
[ "GET /purge_cached_13_prx?a=1",
"GET /purge_cached_13_prx?a=2",
"GET /purge_cached_13_prx?a=1&sabotage=body",
"GET /purge_cached_13_prx?a=1&sabotage=uri" ]
--- no_error_log
[error]
--- response_body_like eval
[ "TEST 13: 1 primed",
 "TEST 13: 2 primed",
 "Sabotaged: body storage",
 "Sabotaged: uri" ]


=== TEST 13b: Wildcard purge broken entry with X-Purge: revalidate
--- http_config eval: $::HttpConfig
--- config
location /purge_cached_13_prx {
    rewrite ^(.*)_prx$ $1 break;
    content_by_lua_block {
        require("ledge").create_handler():run()
    }
    body_filter_by_lua_block {
        ngx.arg[1] = format_json(ngx.arg[1])
        ngx.arg[2] = true
    }
}
location /purge_cached_13 {
    rewrite ^(.*)$ $1_origin break;
    content_by_lua_block {
        local a = ngx.req.get_uri_args()["a"]
        ngx.log(ngx.DEBUG, "TEST 13 Revalidated: ", a, " ", ngx.req.get_headers()["Cookie"])
    }
}
--- more_headers
X-Purge: revalidate
--- request
PURGE /purge_cached_13_prx?*
--- wait: 2
--- error_log
TEST 13 Revalidated: 2 primed
--- response_body_like
purge_mode: revalidate
qless_jobs.1.jid: [a-f0-9]{32}
qless_jobs.1.klass: ledge.jobs.purge
qless_jobs.1.options.jid: [a-f0-9]{32}
qless_jobs.1.options.priority: 5
qless_jobs.1.options.tags.1: purge
result: scheduled
--- error_code: 200

<<<<<<< HEAD
=======

=== TEST 14: Purge API runs
--- http_config eval: $::HttpConfig
--- config
location /purge_api {
    content_by_lua_block {
        require("ledge.state_machine").set_debug(true)
        require("ledge").create_handler():run()
    }
   body_filter_by_lua_block {
        ngx.arg[1] = format_json(ngx.arg[1])
        ngx.arg[2] = true
    }
}
location /purge_cached_14_prx {
    rewrite ^(.*)_prx$ $1 break;
    content_by_lua_block {
        require("ledge.state_machine").set_debug(false)
        require("ledge").create_handler({
            keep_cache_for = 3600,
        }):run()
    }
}
location /purge_cached_14 {
    content_by_lua_block {
        ngx.header["Cache-Control"] = "max-age=3600"
        ngx.print("TEST 14: ", ngx.req.get_uri_args()["a"])
    }
}
--- request eval
[
"GET /purge_cached_14_prx?a=1", "GET /purge_cached_14_prx?a=2",

qq(PURGE /purge_api
{"uris": ["http://localhost:$ENV{TEST_NGINX_PORT}/purge_cached_14_prx?a=1", "http://localhost:$ENV{TEST_NGINX_PORT}/purge_cached_14_prx?a=2"]}),

"GET /purge_cached_14_prx?a=1", "GET /purge_cached_14_prx?a=2",
]
--- more_headers eval
[
"","",
"Content-Type: Application/JSON",
"","",
]
--- response_body eval
[
"TEST 14: 1", "TEST 14: 2",

qq(purge_mode: invalidate
result.http://localhost:$ENV{TEST_NGINX_PORT}/purge_cached_14_prx?a=1.result: purged
result.http://localhost:$ENV{TEST_NGINX_PORT}/purge_cached_14_prx?a=2.result: purged
),

"TEST 14: 1", "TEST 14: 2",
]
--- response_headers_like eval
[
"X-Cache: MISS from .+", "X-Cache: MISS from .+",
"Content-Type: application/json",
"X-Cache: MISS from .+", "X-Cache: MISS from .+",
]
--- no_error_log
[error]


=== TEST 15: Purge API wildcard query string
--- http_config eval: $::HttpConfig
--- config
location /purge_api {
    content_by_lua_block {
        require("ledge.state_machine").set_debug(true)
        require("ledge").create_handler():run()
    }
   body_filter_by_lua_block {
        ngx.arg[1] = format_json(ngx.arg[1])
        ngx.arg[2] = true
    }
}
location /purge_cached_15_prx {
    rewrite ^(.*)_prx$ $1 break;
    content_by_lua_block {
    require("ledge.state_machine").set_debug(false)
        require("ledge").create_handler({
            keep_cache_for = 3600,
        }):run()
    }
}
location /purge_cached_15 {
    content_by_lua_block {
        ngx.header["Cache-Control"] = "max-age=3600"
        ngx.print("TEST 15: ", ngx.req.get_uri_args()["a"])
    }
}
--- request eval
[
"GET /purge_cached_15_prx?a=1", "GET /purge_cached_15_prx?a=2",

qq(PURGE /purge_api
{"uris": ["http://localhost:$ENV{TEST_NGINX_PORT}/purge_cached_15_prx?a*"]}),
]
--- more_headers eval
[
"","",
"Content-Type: Application/JSON",
]
--- response_body_like eval
[
"TEST 15: 1", "TEST 15: 2",

qq(purge_mode: invalidate
result.http://localhost:$ENV{TEST_NGINX_PORT}/purge_cached_15_prx\\?a\\*.qless_jobs.1.jid: [a-f0-9]{32}
result.http://localhost:$ENV{TEST_NGINX_PORT}/purge_cached_15_prx\\?a\\*.qless_jobs.1.klass: ledge.jobs.purge
result.http://localhost:$ENV{TEST_NGINX_PORT}/purge_cached_15_prx\\?a\\*.qless_jobs.1.options.jid: [a-f0-9]{32}
result.http://localhost:$ENV{TEST_NGINX_PORT}/purge_cached_15_prx\\?a\\*.qless_jobs.1.options.priority: 5
result.http://localhost:$ENV{TEST_NGINX_PORT}/purge_cached_15_prx\\?a\\*.qless_jobs.1.options.tags.1: purge
result.http://localhost:$ENV{TEST_NGINX_PORT}/purge_cached_15_prx\\?a\\*.result: scheduled
),
]
--- response_headers_like eval
[
"X-Cache: MISS from .+", "X-Cache: MISS from .+",
"Content-Type: application/json",
]
--- wait: 2
--- no_error_log
[error]

=== TEST 15b: Purge API wildcard query string
--- http_config eval: $::HttpConfig
--- config
location /purge_cached_15_prx {
    rewrite ^(.*)_prx$ $1 break;
    content_by_lua_block {
    require("ledge.state_machine").set_debug(false)
        require("ledge").create_handler({
            keep_cache_for = 3600,
        }):run()
    }
}
location /purge_cached_15 {
    content_by_lua_block {
        ngx.header["Cache-Control"] = "max-age=3600"
        ngx.print("TEST 15b: ", ngx.req.get_uri_args()["a"])
    }
}
--- request eval
["GET /purge_cached_15_prx?a=1", "GET /purge_cached_15_prx?a=2"]
--- response_body_like eval
["TEST 15b: 1", "TEST 15b: 2"]
--- response_headers_like eval
["X-Cache: MISS from .+", "X-Cache: MISS from .+"]
--- no_error_log
[error]

=== TEST 16: Purge API wildcards
--- http_config eval: $::HttpConfig
--- config
location /purge_api {
    content_by_lua_block {
        require("ledge.state_machine").set_debug(true)
        require("ledge").create_handler():run()
    }
   body_filter_by_lua_block {
        ngx.arg[1] = format_json(ngx.arg[1])
        ngx.arg[2] = true
    }
}
location /purge_cached_16_prx {
    rewrite ^(.*)_prx(.*)? $1$2 break;
    content_by_lua_block {
    require("ledge.state_machine").set_debug(false)
        require("ledge").create_handler({
            keep_cache_for = 3600,
        }):run()
    }
}
location /purge_cached_16 {
    content_by_lua_block {
        ngx.header["Cache-Control"] = "max-age=3600"
        ngx.print("TEST 16: ", ngx.req.get_uri_args()["a"])
    }
}
--- request eval
[
"GET /purge_cached_16_prx?a=1", "GET /purge_cached_16_prx?a=2",

qq(PURGE /purge_api
{"uris": ["http://localhost:$ENV{TEST_NGINX_PORT}/purge_cached_16_prx*"]}),
]
--- more_headers eval
[
"","",
"Content-Type: Application/JSON",
]
--- response_body_like eval
[
"TEST 16: 1", "TEST 16: 2",

qq(purge_mode: invalidate
result.http://localhost:$ENV{TEST_NGINX_PORT}/purge_cached_16_prx\\*.qless_jobs.1.jid: [a-f0-9]{32}
result.http://localhost:$ENV{TEST_NGINX_PORT}/purge_cached_16_prx\\*.qless_jobs.1.klass: ledge.jobs.purge
result.http://localhost:$ENV{TEST_NGINX_PORT}/purge_cached_16_prx\\*.qless_jobs.1.options.jid: [a-f0-9]{32}
result.http://localhost:$ENV{TEST_NGINX_PORT}/purge_cached_16_prx\\*.qless_jobs.1.options.priority: 5
result.http://localhost:$ENV{TEST_NGINX_PORT}/purge_cached_16_prx\\*.qless_jobs.1.options.tags.1: purge
result.http://localhost:$ENV{TEST_NGINX_PORT}/purge_cached_16_prx\\*.result: scheduled
),
]
--- response_headers_like eval
[
"X-Cache: MISS from .+", "X-Cache: MISS from .+",
"Content-Type: application/json",
]
--- wait: 2
--- no_error_log
[error]

=== TEST 16b: Purge API wildcard check
--- http_config eval: $::HttpConfig
--- config
location /purge_cached_16_prx {
    rewrite ^(.*)_prx$ $1 break;
    content_by_lua_block {
    require("ledge.state_machine").set_debug(false)
        require("ledge").create_handler({
            keep_cache_for = 3600,
        }):run()
    }
}
location /purge_cached_16 {
    content_by_lua_block {
        ngx.header["Cache-Control"] = "max-age=3600"
        ngx.print("TEST 16b: ", ngx.req.get_uri_args()["a"])
    }
}
--- request eval
["GET /purge_cached_16_prx?a=1", "GET /purge_cached_16_prx?a=2"]
--- response_body_like eval
["TEST 16b: 1", "TEST 16b: 2"]
--- response_headers_like eval
["X-Cache: MISS from .+", "X-Cache: MISS from .+"]
--- no_error_log
[error]

=== TEST 17: Purge API - bad request
--- http_config eval: $::HttpConfig
--- config
location /purge_api {
    content_by_lua_block {
        require("ledge.state_machine").set_debug(true)
        require("ledge").create_handler():run()
    }
   body_filter_by_lua_block {
        ngx.arg[1] = format_json(ngx.arg[1])
        ngx.arg[2] = true
    }
}

--- request eval
[
'PURGE /purge_api
{"uris": ["foobar"]}',

'PURGE /purge_api
this is not valid json',

'PURGE /purge_api
{"foo": ["bar"]}',

'PURGE /purge_api
{"uris": []}',

'PURGE /purge_api
{"uris": "not an array"}',

'PURGE /purge_api
{"uris": ["http://www.example.com/"], "purge_mode": "foobar"}'
]
--- more_headers
Content-Type: Application/JSON
--- error_code eval
[200,400,400,400,400,400]
--- response_body eval
[
"purge_mode: invalidate
result.foobar.error: bad uri: foobar
",
"error: Could not parse request body: Expected value but found invalid token at character 1
",
"error: No URIs provided
",
"error: No URIs provided
",
"error: Field 'uris' must be an array
",
"error: Invalid purge_mode
",
]
--- no_error_log
[error]


=== TEST 17: Purge API passes through purge_mode
--- http_config eval: $::HttpConfig
--- config
location /purge_api {
    content_by_lua_block {
        require("ledge.state_machine").set_debug(true)
        require("ledge").create_handler():run()
    }
   body_filter_by_lua_block {
        ngx.arg[1] = format_json(ngx.arg[1])
        ngx.arg[2] = true
    }
}
location /purge_cached_17_prx {
    rewrite ^(.*)_prx$ $1 break;
    content_by_lua_block {
        require("ledge.state_machine").set_debug(false)
        require("ledge").create_handler({
            keep_cache_for = 3600,
        }):run()
    }
}
location /purge_cached_17 {
    content_by_lua_block {
        ngx.header["Cache-Control"] = "max-age=3600"
        ngx.print("TEST 17: ", ngx.req.get_uri_args()["a"])
    }
}
--- request eval
[
"GET /purge_cached_17_prx?a=1",

qq(PURGE /purge_api
{"purge_mode": "revalidate", "uris": ["http://localhost:$ENV{TEST_NGINX_PORT}/purge_cached_17_prx?a=1"]}),
]
--- more_headers eval
[
"", "Content-Type: Application/JSON",
]
--- response_body_like eval
[
"TEST 17: 1",

qq(purge_mode: revalidate
result.http://localhost:$ENV{TEST_NGINX_PORT}/purge_cached_17_prx\\?a=1.qless_jobs.1.jid: [a-f0-9]{32}
result.http://localhost:$ENV{TEST_NGINX_PORT}/purge_cached_17_prx\\?a=1.qless_jobs.1.klass: ledge.jobs.revalidate
result.http://localhost:$ENV{TEST_NGINX_PORT}/purge_cached_17_prx\\?a=1.qless_jobs.1.options.jid: [a-f0-9]{32}
result.http://localhost:$ENV{TEST_NGINX_PORT}/purge_cached_17_prx\\?a=1.qless_jobs.1.options.priority: 4
result.http://localhost:$ENV{TEST_NGINX_PORT}/purge_cached_17_prx\\?a=1.qless_jobs.1.options.tags.1: revalidate
result.http://localhost:$ENV{TEST_NGINX_PORT}/purge_cached_17_prx\\?a=1.result: purged
),

]
--- wait: 1

=== TEST 18: Purge clears all representations
--- http_config eval: $::HttpConfig
--- config
location /purge {
    rewrite ^ /purge_cached_18 break;
    content_by_lua_block {
        require("ledge").create_handler():run()
    }
   body_filter_by_lua_block {
        ngx.arg[1] = format_json(ngx.arg[1])
        ngx.arg[2] = true
    }
}
location /purge_cached_18_prx {
    rewrite ^(.*)_prx$ $1 break;
    content_by_lua_block {
        require("ledge").create_handler({
            keep_cache_for = 3600,
        }):run()
    }
}
location /purge_cached_18 {
    content_by_lua_block {
        ngx.header["Cache-Control"] = "max-age=3600"
        ngx.header["Vary"] = "X-Test"
        ngx.print("TEST 18: ", ngx.req.get_headers()["X-Test"])
    }
}
--- request eval
[
"GET /purge_cached_18_prx", "GET /purge_cached_18_prx",

"PURGE /purge",

"GET /purge_cached_18_prx", "GET /purge_cached_18_prx",
]
--- more_headers eval
[
"X-Test: abc", "X-Test: xyz",
"",
"X-Test: abc", "X-Test: xyz",
]
--- response_body eval
[
"TEST 18: abc", "TEST 18: xyz",

"purge_mode: invalidate
result: purged
",

"TEST 18: abc", "TEST 18: xyz",
]
--- response_headers_like eval
[
"X-Cache: MISS from .+", "X-Cache: MISS from .+",
"",
"X-Cache: MISS from .+", "X-Cache: MISS from .+",
]
--- no_error_log
[error]

>>>>>>> 7892dcaa
=== TEST 19: Purge response with no body
--- http_config eval: $::HttpConfig
--- config
location /purge {
    rewrite ^ /purge_cached_19 break;
    content_by_lua_block {
        require("ledge.state_machine").set_debug(true)
        require("ledge").create_handler():run()
    }
   body_filter_by_lua_block {
        ngx.arg[1] = format_json(ngx.arg[1])
        ngx.arg[2] = true
    }
}
location /purge_cached_19_prx {
    rewrite ^(.*)_prx$ $1 break;
    content_by_lua_block {
        require("ledge.state_machine").set_debug(false)
        require("ledge").create_handler({
            keep_cache_for = 3600,
        }):run()
    }
}
location /purge_cached_19 {
    content_by_lua_block {
        local incr = ngx.shared.ledge_test:incr("test19", 1, 0)
        ngx.header["Cache-Control"] = "max-age=3600"
        ngx.header["X-Incr"] = incr
    }
}
--- request eval
[
"GET /purge_cached_19_prx", "GET /purge_cached_19_prx",

"PURGE /purge",

"GET /purge_cached_19_prx"
]
--- error_code eval
[200, 200, 200, 200]
--- response_headers_like eval
[
"X-Cache: MISS from .+
X-Incr: 1",

"X-Cache: HIT from .+
X-Incr: 1",

"",

"X-Cache: MISS from .+
X-Incr: 2"
]
--- no_error_log
[error]<|MERGE_RESOLUTION|>--- conflicted
+++ resolved
@@ -874,8 +874,6 @@
 result: scheduled
 --- error_code: 200
 
-<<<<<<< HEAD
-=======
 
 === TEST 14: Purge API runs
 --- http_config eval: $::HttpConfig
@@ -1293,7 +1291,6 @@
 --- no_error_log
 [error]
 
->>>>>>> 7892dcaa
 === TEST 19: Purge response with no body
 --- http_config eval: $::HttpConfig
 --- config
